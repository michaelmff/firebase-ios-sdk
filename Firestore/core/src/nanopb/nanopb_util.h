--- conflicted
+++ resolved
@@ -120,14 +120,9 @@
                       Iterator first,
                       Iterator last,
                       const Func& converter) {
-<<<<<<< HEAD
-  *fields_count =
-      static_cast<pb_size_t>(nanopb::CheckedSize(std::distance(first, last)));
-=======
   HARD_ASSERT(fields_array, "fields_array must be non-null");
   HARD_ASSERT(fields_count, "fields_count must be non-null");
   *fields_count = nanopb::CheckedSize(std::distance(first, last));
->>>>>>> 42d1cb74
   *fields_array = nanopb::MakeArray<T>(*fields_count);
   auto* current = *fields_array;
   while (first != last) {
