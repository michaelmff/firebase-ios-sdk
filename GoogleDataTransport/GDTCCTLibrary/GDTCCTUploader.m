--- conflicted
+++ resolved
@@ -42,12 +42,8 @@
 
 @implementation GDTCCTUploader
 
-<<<<<<< HEAD
-=======
-@synthesize uploaderSession = _uploaderSession;
 static NSURL *_testServerURL = nil;
 
->>>>>>> 3720a72b
 + (void)load {
   GDTCCTUploader *uploader = [GDTCCTUploader sharedInstance];
   [[GDTCORRegistrar sharedInstance] registerUploader:uploader target:kGDTCORTargetCCT];
@@ -65,7 +61,6 @@
   return sharedInstance;
 }
 
-<<<<<<< HEAD
 - (instancetype)init {
   self = [super init];
   if (self) {
@@ -100,7 +95,7 @@
   GDTCCTUploadOperation *uploadOperation =
       [[GDTCCTUploadOperation alloc] initWithTarget:target
                                          conditions:conditions
-                                          uploadURL:[self serverURLForTarget:target]
+                                          uploadURL:[[self class] serverURLForTarget:target]
                                               queue:self.uploadQueue
                                             storage:storage
                                    metadataProvider:self];
@@ -138,7 +133,6 @@
  *
  */
 - (nullable NSURL *)serverURLForTarget:(GDTCORTarget)target {
-=======
 + (void)setTestServerURL:(NSURL *_Nullable)serverURL {
   _testServerURL = serverURL;
 }
@@ -148,7 +142,6 @@
 }
 
 + (NSDictionary<NSNumber *, NSURL *> *)uploadURLs {
->>>>>>> 3720a72b
   // These strings should be interleaved to construct the real URL. This is just to (hopefully)
   // fool github URL scanning bots.
   static NSURL *CCTServerURL;
@@ -267,139 +260,7 @@
 - (void)setNextUploadTime:(nullable GDTCORClock *)time forTarget:(GDTCORTarget)target {
 }
 
-<<<<<<< HEAD
 - (nullable NSString *)APIKeyForTarget:(GDTCORTarget)target {
-=======
-#pragma mark - Private helper methods
-
-/** */
-- (BOOL)readyToUploadTarget:(GDTCORTarget)target conditions:(GDTCORUploadConditions)conditions {
-  if (self.isCurrentlyUploading) {
-    GDTCORLogDebug(@"%@", @"CCT: Wait until previous upload finishes. The current version supports "
-                          @"only a single batch uploading at the time.");
-    return NO;
-  }
-
-  // Not ready to upload with no network connection.
-  // TODO: Reconsider using reachability to prevent an upload attempt.
-  // See https://developer.apple.com/videos/play/wwdc2019/712/ (49:40) for more details.
-  if (conditions & GDTCORUploadConditionNoNetwork) {
-    GDTCORLogDebug(@"%@", @"CCT: Not ready to upload without a network connection.");
-    return NO;
-  }
-
-  // Upload events when there are with no additional conditions for kGDTCORTargetCSH.
-  if (target == kGDTCORTargetCSH) {
-    GDTCORLogDebug(@"%@", @"CCT: kGDTCORTargetCSH events are allowed to be "
-                          @"uploaded straight away.");
-    return YES;
-  }
-
-  if (target == kGDTCORTargetINT) {
-    GDTCORLogDebug(@"%@", @"CCT: kGDTCORTargetINT events are allowed to be "
-                          @"uploaded straight away.");
-    return YES;
-  }
-
-  // Upload events with no additional conditions if high priority.
-  if ((conditions & GDTCORUploadConditionHighPriority) == GDTCORUploadConditionHighPriority) {
-    GDTCORLogDebug(@"%@", @"CCT: a high priority event is allowing an upload");
-    return YES;
-  }
-
-  // Check next upload time for the target.
-  BOOL isAfterNextUploadTime = YES;
-  switch (target) {
-    case kGDTCORTargetCCT:
-      if (self->_CCTNextUploadTime) {
-        isAfterNextUploadTime = [[GDTCORClock snapshot] isAfter:self->_CCTNextUploadTime];
-      }
-      break;
-
-    case kGDTCORTargetFLL:
-      if (self->_FLLNextUploadTime) {
-        isAfterNextUploadTime = [[GDTCORClock snapshot] isAfter:self->_FLLNextUploadTime];
-      }
-      break;
-
-    default:
-      // The CSH backend should be handled above.
-      break;
-  }
-
-  if (isAfterNextUploadTime) {
-    GDTCORLogDebug(@"CCT: can upload to target %ld because the request wait time has transpired",
-                   (long)target);
-  } else {
-    GDTCORLogDebug(@"CCT: can't upload to target %ld because the backend asked to wait",
-                   (long)target);
-  }
-
-  return isAfterNextUploadTime;
-}
-
-/** Constructs data given an upload package.
- *
- * @param events The events used to construct the request proto bytes.
- * @return Proto bytes representing a gdt_cct_LogRequest object.
- */
-- (nonnull NSData *)constructRequestProtoWithEvents:(NSSet<GDTCOREvent *> *)events {
-  // Segment the log events by log type.
-  NSMutableDictionary<NSString *, NSMutableSet<GDTCOREvent *> *> *logMappingIDToLogSet =
-      [[NSMutableDictionary alloc] init];
-  [events enumerateObjectsUsingBlock:^(GDTCOREvent *_Nonnull event, BOOL *_Nonnull stop) {
-    NSMutableSet *logSet = logMappingIDToLogSet[event.mappingID];
-    logSet = logSet ? logSet : [[NSMutableSet alloc] init];
-    [logSet addObject:event];
-    logMappingIDToLogSet[event.mappingID] = logSet;
-  }];
-
-  gdt_cct_BatchedLogRequest batchedLogRequest =
-      GDTCCTConstructBatchedLogRequest(logMappingIDToLogSet);
-
-  NSData *data = GDTCCTEncodeBatchedLogRequest(&batchedLogRequest);
-  pb_release(gdt_cct_BatchedLogRequest_fields, &batchedLogRequest);
-  return data ? data : [[NSData alloc] init];
-}
-
-/** Constructs a request to FLL given a URL and request body data.
- *
- * @param target The target backend to send the request to.
- * @param data The request body data.
- * @return A new NSURLRequest ready to be sent to FLL.
- */
-- (nullable NSURLRequest *)constructRequestForTarget:(GDTCORTarget)target data:(NSData *)data {
-  if (data == nil || data.length == 0) {
-    GDTCORLogDebug(@"There was no data to construct a request for target %ld.", (long)target);
-    return nil;
-  }
-  NSURL *URL = [[self class] serverURLForTarget:target];
-  NSMutableURLRequest *request = [NSMutableURLRequest requestWithURL:URL];
-  NSString *targetString;
-  switch (target) {
-    case kGDTCORTargetCCT:
-      targetString = @"cct";
-      break;
-
-    case kGDTCORTargetFLL:
-      targetString = @"fll";
-      break;
-
-    case kGDTCORTargetCSH:
-      targetString = @"csh";
-      break;
-    case kGDTCORTargetINT:
-      targetString = @"int";
-      break;
-
-    default:
-      targetString = @"unknown";
-      break;
-  }
-  NSString *userAgent =
-      [NSString stringWithFormat:@"datatransport/%@ %@support/%@ apple/", kGDTCORVersion,
-                                 targetString, kGDTCCTSupportSDKVersion];
->>>>>>> 3720a72b
   if (target == kGDTCORTargetFLL || target == kGDTCORTargetCSH) {
     return [self FLLAndCSHAndINTAPIKey];
   }
@@ -417,36 +278,7 @@
   [self.uploadOperationQueue addOperationWithBlock:completion];
 }
 
-<<<<<<< HEAD
 #endif  // !NDEBUG
-=======
-- (void)appWillTerminate:(GDTCORApplication *)application {
-  dispatch_sync(_uploaderQueue, ^{
-    [self.currentTask cancel];
-  });
-}
-
-#pragma mark - NSURLSessionDelegate
-
-- (void)URLSession:(NSURLSession *)session
-                          task:(NSURLSessionTask *)task
-    willPerformHTTPRedirection:(NSHTTPURLResponse *)response
-                    newRequest:(NSURLRequest *)request
-             completionHandler:(void (^)(NSURLRequest *_Nullable))completionHandler {
-  if (!completionHandler) {
-    return;
-  }
-  if (response.statusCode == 302 || response.statusCode == 301) {
-    if ([request.URL isEqual:[[self class] serverURLForTarget:kGDTCORTargetFLL]]) {
-      NSURLRequest *newRequest = [self constructRequestForTarget:kGDTCORTargetCCT
-                                                            data:task.originalRequest.HTTPBody];
-      completionHandler(newRequest);
-    }
-  } else {
-    completionHandler(request);
-  }
-}
->>>>>>> 3720a72b
 
 @end
 
