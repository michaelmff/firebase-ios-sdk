/*
 * Copyright 2017 Google LLC
 *
 * Licensed under the Apache License, Version 2.0 (the "License");
 * you may not use this file except in compliance with the License.
 * You may obtain a copy of the License at
 *
 *      http://www.apache.org/licenses/LICENSE-2.0
 *
 * Unless required by applicable law or agreed to in writing, software
 * distributed under the License is distributed on an "AS IS" BASIS,
 * WITHOUT WARRANTIES OR CONDITIONS OF ANY KIND, either express or implied.
 * See the License for the specific language governing permissions and
 * limitations under the License.
 */

#import "FIRQuery.h"

#include <memory>
#include <utility>
#include <vector>

#import "FIRDocumentReference.h"
#import "FIRFirestoreErrors.h"
#import "Firestore/Source/API/FIRDocumentReference+Internal.h"
#import "Firestore/Source/API/FIRDocumentSnapshot+Internal.h"
#import "Firestore/Source/API/FIRFieldPath+Internal.h"
#import "Firestore/Source/API/FIRFieldValue+Internal.h"
#import "Firestore/Source/API/FIRFirestore+Internal.h"
#import "Firestore/Source/API/FIRFirestoreSource+Internal.h"
#import "Firestore/Source/API/FIRListenerRegistration+Internal.h"
#import "Firestore/Source/API/FIRQuery+Internal.h"
#import "Firestore/Source/API/FIRQuerySnapshot+Internal.h"
#import "Firestore/Source/API/FIRSnapshotMetadata+Internal.h"
#import "Firestore/Source/API/FSTUserDataReader.h"

#include "Firestore/core/src/api/query_core.h"
#include "Firestore/core/src/api/query_listener_registration.h"
#include "Firestore/core/src/api/query_snapshot.h"
#include "Firestore/core/src/api/source.h"
#include "Firestore/core/src/core/bound.h"
#include "Firestore/core/src/core/direction.h"
#include "Firestore/core/src/core/filter.h"
#include "Firestore/core/src/core/firestore_client.h"
#include "Firestore/core/src/core/listen_options.h"
#include "Firestore/core/src/core/order_by.h"
#include "Firestore/core/src/core/query.h"
#include "Firestore/core/src/model/document_key.h"
#include "Firestore/core/src/model/field_path.h"
#include "Firestore/core/src/model/resource_path.h"
#include "Firestore/core/src/model/server_timestamp_util.h"
#include "Firestore/core/src/model/value_util.h"
#include "Firestore/core/src/nanopb/nanopb_util.h"
<<<<<<< HEAD
=======
#include "Firestore/core/src/nanopb/message.h"
>>>>>>> cd1fd220
#include "Firestore/core/src/util/error_apple.h"
#include "Firestore/core/src/util/exception.h"
#include "Firestore/core/src/util/hard_assert.h"
#include "Firestore/core/src/util/statusor.h"
#include "Firestore/core/src/util/string_apple.h"
#include "absl/memory/memory.h"

namespace util = firebase::firestore::util;
namespace nanopb = firebase::firestore::nanopb;
using firebase::firestore::api::Firestore;
using firebase::firestore::api::ListenerRegistration;
using firebase::firestore::api::Query;
using firebase::firestore::api::QueryListenerRegistration;
using firebase::firestore::api::QuerySnapshot;
using firebase::firestore::api::QuerySnapshotListener;
using firebase::firestore::api::SnapshotMetadata;
using firebase::firestore::api::Source;
using firebase::firestore::core::AsyncEventListener;
using firebase::firestore::core::Bound;
using firebase::firestore::core::Direction;
using firebase::firestore::core::EventListener;
using firebase::firestore::core::Filter;
using firebase::firestore::core::ListenOptions;
using firebase::firestore::core::OrderBy;
using firebase::firestore::core::OrderByList;
using firebase::firestore::core::QueryListener;
using firebase::firestore::core::ViewSnapshot;
using firebase::firestore::google_firestore_v1_ArrayValue;
using firebase::firestore::google_firestore_v1_Value;
using firebase::firestore::google_firestore_v1_Value_fields;
using firebase::firestore::model::DatabaseId;
using firebase::firestore::model::DeepClone;
using firebase::firestore::model::Document;
using firebase::firestore::model::DocumentKey;
using firebase::firestore::model::FieldPath;
using firebase::firestore::model::GetTypeOrder;
using firebase::firestore::model::IsServerTimestamp;
using firebase::firestore::model::RefValue;
using firebase::firestore::model::ResourcePath;
using firebase::firestore::model::TypeOrder;
<<<<<<< HEAD
using firebase::firestore::nanopb::FreeNanopbMessage;
=======
using firebase::firestore::nanopb::CheckedSize;
using firebase::firestore::nanopb::MakeArray;
using firebase::firestore::nanopb::MakeString;
using firebase::firestore::nanopb::Message;
>>>>>>> cd1fd220
using firebase::firestore::util::MakeNSError;
using firebase::firestore::util::MakeString;
using firebase::firestore::util::StatusOr;
using firebase::firestore::util::ThrowInvalidArgument;

NS_ASSUME_NONNULL_BEGIN

namespace {

FieldPath MakeFieldPath(NSString *field) {
  return FieldPath::FromDotSeparatedString(MakeString(field));
}

FIRQuery *Wrap(Query &&query) {
  return [[FIRQuery alloc] initWithQuery:std::move(query)];
}

int32_t SaturatedLimitValue(NSInteger limit) {
  int32_t internal_limit;
  if (limit == NSNotFound || limit >= core::Target::kNoLimit) {
    internal_limit = core::Target::kNoLimit;
  } else {
    internal_limit = static_cast<int32_t>(limit);
  }
  return internal_limit;
}

}  // namespace

@implementation FIRQuery {
  Query _query;
}

#pragma mark - Constructor Methods

- (instancetype)initWithQuery:(Query &&)query {
  if (self = [super init]) {
    _query = std::move(query);
  }
  return self;
}

- (instancetype)initWithQuery:(core::Query)query firestore:(std::shared_ptr<Firestore>)firestore {
  return [self initWithQuery:Query{std::move(query), std::move(firestore)}];
}

#pragma mark - NSObject Methods

- (BOOL)isEqual:(nullable id)other {
  if (other == self) return YES;
  if (![[other class] isEqual:[self class]]) return NO;

  auto otherQuery = static_cast<FIRQuery *>(other);
  return _query == otherQuery->_query;
}

- (NSUInteger)hash {
  return _query.Hash();
}

#pragma mark - Public Methods

- (FIRFirestore *)firestore {
  return [FIRFirestore recoverFromFirestore:_query.firestore()];
}

- (void)getDocumentsWithCompletion:(void (^)(FIRQuerySnapshot *_Nullable snapshot,
                                             NSError *_Nullable error))completion {
  _query.GetDocuments(Source::Default, [self wrapQuerySnapshotBlock:completion]);
}

- (void)getDocumentsWithSource:(FIRFirestoreSource)publicSource
                    completion:(void (^)(FIRQuerySnapshot *_Nullable snapshot,
                                         NSError *_Nullable error))completion {
  Source source = api::MakeSource(publicSource);
  _query.GetDocuments(source, [self wrapQuerySnapshotBlock:completion]);
}

- (id<FIRListenerRegistration>)addSnapshotListener:(FIRQuerySnapshotBlock)listener {
  return [self addSnapshotListenerWithIncludeMetadataChanges:NO listener:listener];
}

- (id<FIRListenerRegistration>)
    addSnapshotListenerWithIncludeMetadataChanges:(BOOL)includeMetadataChanges
                                         listener:(FIRQuerySnapshotBlock)listener {
  auto options = ListenOptions::FromIncludeMetadataChanges(includeMetadataChanges);
  return [self addSnapshotListenerInternalWithOptions:options listener:listener];
}

- (id<FIRListenerRegistration>)addSnapshotListenerInternalWithOptions:(ListenOptions)internalOptions
                                                             listener:
                                                                 (FIRQuerySnapshotBlock)listener {
  std::shared_ptr<Firestore> firestore = self.firestore.wrapped;
  const core::Query &query = self.query;

  // Convert from ViewSnapshots to QuerySnapshots.
  auto view_listener = EventListener<ViewSnapshot>::Create(
      [listener, firestore, query](StatusOr<ViewSnapshot> maybe_snapshot) {
        if (!maybe_snapshot.status().ok()) {
          listener(nil, MakeNSError(maybe_snapshot.status()));
          return;
        }

        ViewSnapshot snapshot = std::move(maybe_snapshot).ValueOrDie();
        SnapshotMetadata metadata(snapshot.has_pending_writes(), snapshot.from_cache());

        listener([[FIRQuerySnapshot alloc] initWithFirestore:firestore
                                               originalQuery:query
                                                    snapshot:std::move(snapshot)
                                                    metadata:std::move(metadata)],
                 nil);
      });

  // Call the view_listener on the user Executor.
  auto async_listener = AsyncEventListener<ViewSnapshot>::Create(
      firestore->client()->user_executor(), std::move(view_listener));

  std::shared_ptr<QueryListener> query_listener =
      firestore->client()->ListenToQuery(query, internalOptions, async_listener);

  return [[FSTListenerRegistration alloc]
      initWithRegistration:absl::make_unique<QueryListenerRegistration>(firestore->client(),
                                                                        std::move(async_listener),
                                                                        std::move(query_listener))];
}

- (FIRQuery *)queryWhereField:(NSString *)field isEqualTo:(id)value {
  return [self queryWithFilterOperator:Filter::Operator::Equal field:field value:value];
}

- (FIRQuery *)queryWhereFieldPath:(FIRFieldPath *)path isEqualTo:(id)value {
  return [self queryWithFilterOperator:Filter::Operator::Equal path:path.internalValue value:value];
}

- (FIRQuery *)queryWhereField:(NSString *)field isNotEqualTo:(id)value {
  return [self queryWithFilterOperator:Filter::Operator::NotEqual field:field value:value];
}

- (FIRQuery *)queryWhereFieldPath:(FIRFieldPath *)path isNotEqualTo:(id)value {
  return [self queryWithFilterOperator:Filter::Operator::NotEqual
                                  path:path.internalValue
                                 value:value];
}

- (FIRQuery *)queryWhereField:(NSString *)field isLessThan:(id)value {
  return [self queryWithFilterOperator:Filter::Operator::LessThan field:field value:value];
}

- (FIRQuery *)queryWhereFieldPath:(FIRFieldPath *)path isLessThan:(id)value {
  return [self queryWithFilterOperator:Filter::Operator::LessThan
                                  path:path.internalValue
                                 value:value];
}

- (FIRQuery *)queryWhereField:(NSString *)field isLessThanOrEqualTo:(id)value {
  return [self queryWithFilterOperator:Filter::Operator::LessThanOrEqual field:field value:value];
}

- (FIRQuery *)queryWhereFieldPath:(FIRFieldPath *)path isLessThanOrEqualTo:(id)value {
  return [self queryWithFilterOperator:Filter::Operator::LessThanOrEqual
                                  path:path.internalValue
                                 value:value];
}

- (FIRQuery *)queryWhereField:(NSString *)field isGreaterThan:(id)value {
  return [self queryWithFilterOperator:Filter::Operator::GreaterThan field:field value:value];
}

- (FIRQuery *)queryWhereFieldPath:(FIRFieldPath *)path isGreaterThan:(id)value {
  return [self queryWithFilterOperator:Filter::Operator::GreaterThan
                                  path:path.internalValue
                                 value:value];
}

- (FIRQuery *)queryWhereField:(NSString *)field arrayContains:(id)value {
  return [self queryWithFilterOperator:Filter::Operator::ArrayContains field:field value:value];
}

- (FIRQuery *)queryWhereFieldPath:(FIRFieldPath *)path arrayContains:(id)value {
  return [self queryWithFilterOperator:Filter::Operator::ArrayContains
                                  path:path.internalValue
                                 value:value];
}

- (FIRQuery *)queryWhereField:(NSString *)field isGreaterThanOrEqualTo:(id)value {
  return [self queryWithFilterOperator:Filter::Operator::GreaterThanOrEqual
                                 field:field
                                 value:value];
}

- (FIRQuery *)queryWhereFieldPath:(FIRFieldPath *)path isGreaterThanOrEqualTo:(id)value {
  return [self queryWithFilterOperator:Filter::Operator::GreaterThanOrEqual
                                  path:path.internalValue
                                 value:value];
}

- (FIRQuery *)queryWhereField:(NSString *)field arrayContainsAny:(NSArray<id> *)values {
  return [self queryWithFilterOperator:Filter::Operator::ArrayContainsAny field:field value:values];
}

- (FIRQuery *)queryWhereFieldPath:(FIRFieldPath *)path arrayContainsAny:(NSArray<id> *)values {
  return [self queryWithFilterOperator:Filter::Operator::ArrayContainsAny
                                  path:path.internalValue
                                 value:values];
}

- (FIRQuery *)queryWhereField:(NSString *)field in:(NSArray<id> *)values {
  return [self queryWithFilterOperator:Filter::Operator::In field:field value:values];
}

- (FIRQuery *)queryWhereFieldPath:(FIRFieldPath *)path in:(NSArray<id> *)values {
  return [self queryWithFilterOperator:Filter::Operator::In path:path.internalValue value:values];
}

- (FIRQuery *)queryWhereField:(NSString *)field notIn:(NSArray<id> *)values {
  return [self queryWithFilterOperator:Filter::Operator::NotIn field:field value:values];
}

- (FIRQuery *)queryWhereFieldPath:(FIRFieldPath *)path notIn:(NSArray<id> *)values {
  return [self queryWithFilterOperator:Filter::Operator::NotIn
                                  path:path.internalValue
                                 value:values];
}

- (FIRQuery *)queryFilteredUsingComparisonPredicate:(NSPredicate *)predicate {
  NSComparisonPredicate *comparison = (NSComparisonPredicate *)predicate;
  if (comparison.comparisonPredicateModifier != NSDirectPredicateModifier) {
    ThrowInvalidArgument("Invalid query. Predicate cannot have an aggregate modifier.");
  }
  NSString *path;
  id value = nil;
  if ([comparison.leftExpression expressionType] == NSKeyPathExpressionType &&
      [comparison.rightExpression expressionType] == NSConstantValueExpressionType) {
    path = comparison.leftExpression.keyPath;
    value = comparison.rightExpression.constantValue;
    switch (comparison.predicateOperatorType) {
      case NSEqualToPredicateOperatorType:
        return [self queryWhereField:path isEqualTo:value];
      case NSLessThanPredicateOperatorType:
        return [self queryWhereField:path isLessThan:value];
      case NSLessThanOrEqualToPredicateOperatorType:
        return [self queryWhereField:path isLessThanOrEqualTo:value];
      case NSGreaterThanPredicateOperatorType:
        return [self queryWhereField:path isGreaterThan:value];
      case NSGreaterThanOrEqualToPredicateOperatorType:
        return [self queryWhereField:path isGreaterThanOrEqualTo:value];
      case NSNotEqualToPredicateOperatorType:
        return [self queryWhereField:path isNotEqualTo:value];
      case NSContainsPredicateOperatorType:
        return [self queryWhereField:path arrayContains:value];
      case NSInPredicateOperatorType:
        return [self queryWhereField:path in:value];
      default:;  // Fallback below to throw assertion.
    }
  } else if ([comparison.leftExpression expressionType] == NSConstantValueExpressionType &&
             [comparison.rightExpression expressionType] == NSKeyPathExpressionType) {
    path = comparison.rightExpression.keyPath;
    value = comparison.leftExpression.constantValue;
    switch (comparison.predicateOperatorType) {
      case NSEqualToPredicateOperatorType:
        return [self queryWhereField:path isEqualTo:value];
      case NSLessThanPredicateOperatorType:
        return [self queryWhereField:path isGreaterThan:value];
      case NSLessThanOrEqualToPredicateOperatorType:
        return [self queryWhereField:path isGreaterThanOrEqualTo:value];
      case NSGreaterThanPredicateOperatorType:
        return [self queryWhereField:path isLessThan:value];
      case NSGreaterThanOrEqualToPredicateOperatorType:
        return [self queryWhereField:path isLessThanOrEqualTo:value];
      case NSNotEqualToPredicateOperatorType:
        return [self queryWhereField:path isNotEqualTo:value];
      case NSContainsPredicateOperatorType:
        return [self queryWhereField:path arrayContains:value];
      case NSInPredicateOperatorType:
        return [self queryWhereField:path in:value];
      default:;  // Fallback below to throw assertion.
    }
  } else {
    ThrowInvalidArgument(
        "Invalid query. Predicate comparisons must include a key path and a constant.");
  }
  // Fallback cases of unsupported comparison operator.
  switch (comparison.predicateOperatorType) {
    case NSCustomSelectorPredicateOperatorType:
      ThrowInvalidArgument("Invalid query. Custom predicate filters are not supported.");
      break;
    default:
      ThrowInvalidArgument("Invalid query. Operator type %s is not supported.",
                           comparison.predicateOperatorType);
  }
}

- (FIRQuery *)queryFilteredUsingCompoundPredicate:(NSPredicate *)predicate {
  NSCompoundPredicate *compound = (NSCompoundPredicate *)predicate;
  if (compound.compoundPredicateType != NSAndPredicateType || compound.subpredicates.count == 0) {
    ThrowInvalidArgument("Invalid query. Only compound queries using AND are supported.");
  }
  FIRQuery *query = self;
  for (NSPredicate *pred in compound.subpredicates) {
    query = [query queryFilteredUsingPredicate:pred];
  }
  return query;
}

- (FIRQuery *)queryFilteredUsingPredicate:(NSPredicate *)predicate {
  if ([predicate isKindOfClass:[NSComparisonPredicate class]]) {
    return [self queryFilteredUsingComparisonPredicate:predicate];
  } else if ([predicate isKindOfClass:[NSCompoundPredicate class]]) {
    return [self queryFilteredUsingCompoundPredicate:predicate];
  } else if ([predicate isKindOfClass:[[NSPredicate predicateWithBlock:^BOOL(id, NSDictionary *) {
                          return true;
                        }] class]]) {
    ThrowInvalidArgument("Invalid query. Block-based predicates are not supported. Please use "
                         "predicateWithFormat to create predicates instead.");
  } else {
    ThrowInvalidArgument("Invalid query. Expect comparison or compound of comparison predicate. "
                         "Please use predicateWithFormat to create predicates.");
  }
}

- (FIRQuery *)queryOrderedByField:(NSString *)field {
  return [self queryOrderedByField:field descending:NO];
}

- (FIRQuery *)queryOrderedByFieldPath:(FIRFieldPath *)fieldPath {
  return [self queryOrderedByFieldPath:fieldPath descending:NO];
}

- (FIRQuery *)queryOrderedByField:(NSString *)field descending:(BOOL)descending {
  return [self queryOrderedByFieldPath:MakeFieldPath(field)
                             direction:Direction::FromDescending(descending)];
}

- (FIRQuery *)queryOrderedByFieldPath:(FIRFieldPath *)fieldPath descending:(BOOL)descending {
  return [self queryOrderedByFieldPath:fieldPath.internalValue
                             direction:Direction::FromDescending(descending)];
}

- (FIRQuery *)queryOrderedByFieldPath:(model::FieldPath)fieldPath direction:(Direction)direction {
  return Wrap(_query.OrderBy(std::move(fieldPath), direction));
}

- (FIRQuery *)queryLimitedTo:(NSInteger)limit {
  return Wrap(_query.LimitToFirst(SaturatedLimitValue(limit)));
}

- (FIRQuery *)queryLimitedToLast:(NSInteger)limit {
  return Wrap(_query.LimitToLast(SaturatedLimitValue(limit)));
}

- (FIRQuery *)queryStartingAtDocument:(FIRDocumentSnapshot *)snapshot {
  Bound bound = [self boundFromSnapshot:snapshot isBefore:YES];
  return Wrap(_query.StartAt(std::move(bound)));
}

- (FIRQuery *)queryStartingAtValues:(NSArray *)fieldValues {
  Bound bound = [self boundFromFieldValues:fieldValues isBefore:YES];
  return Wrap(_query.StartAt(std::move(bound)));
}

- (FIRQuery *)queryStartingAfterDocument:(FIRDocumentSnapshot *)snapshot {
  Bound bound = [self boundFromSnapshot:snapshot isBefore:NO];
  return Wrap(_query.StartAt(std::move(bound)));
}

- (FIRQuery *)queryStartingAfterValues:(NSArray *)fieldValues {
  Bound bound = [self boundFromFieldValues:fieldValues isBefore:NO];
  return Wrap(_query.StartAt(std::move(bound)));
}

- (FIRQuery *)queryEndingBeforeDocument:(FIRDocumentSnapshot *)snapshot {
  Bound bound = [self boundFromSnapshot:snapshot isBefore:YES];
  return Wrap(_query.EndAt(std::move(bound)));
}

- (FIRQuery *)queryEndingBeforeValues:(NSArray *)fieldValues {
  Bound bound = [self boundFromFieldValues:fieldValues isBefore:YES];
  return Wrap(_query.EndAt(std::move(bound)));
}

- (FIRQuery *)queryEndingAtDocument:(FIRDocumentSnapshot *)snapshot {
  Bound bound = [self boundFromSnapshot:snapshot isBefore:NO];
  return Wrap(_query.EndAt(std::move(bound)));
}

- (FIRQuery *)queryEndingAtValues:(NSArray *)fieldValues {
  Bound bound = [self boundFromFieldValues:fieldValues isBefore:NO];
  return Wrap(_query.EndAt(std::move(bound)));
}

#pragma mark - Private Methods

- (google_firestore_v1_Value)parsedQueryValue:(id)value {
  return [self.firestore.dataReader parsedQueryValue:value];
}

- (google_firestore_v1_Value)parsedQueryValue:(id)value allowArrays:(bool)allowArrays {
  return [self.firestore.dataReader parsedQueryValue:value allowArrays:allowArrays];
}

- (QuerySnapshotListener)wrapQuerySnapshotBlock:(FIRQuerySnapshotBlock)block {
  class Converter : public EventListener<QuerySnapshot> {
   public:
    explicit Converter(FIRQuerySnapshotBlock block) : block_(block) {
    }

    void OnEvent(StatusOr<QuerySnapshot> maybe_snapshot) override {
      if (maybe_snapshot.ok()) {
        FIRQuerySnapshot *result =
            [[FIRQuerySnapshot alloc] initWithSnapshot:std::move(maybe_snapshot).ValueOrDie()];
        block_(result, nil);
      } else {
        block_(nil, util::MakeNSError(maybe_snapshot.status()));
      }
    }

   private:
    FIRQuerySnapshotBlock block_;
  };

  return absl::make_unique<Converter>(block);
}

/** Private helper for all of the queryWhereField: methods. */
- (FIRQuery *)queryWithFilterOperator:(Filter::Operator)filterOperator
                                field:(NSString *)field
                                value:(id)value {
  return [self queryWithFilterOperator:filterOperator path:MakeFieldPath(field) value:value];
}

- (FIRQuery *)queryWithFilterOperator:(Filter::Operator)filterOperator
                                 path:(const FieldPath &)fieldPath
                                value:(id)value {
  google_firestore_v1_Value fieldValue =
      [self parsedQueryValue:value
                 allowArrays:filterOperator == Filter::Operator::In ||
                             filterOperator == Filter::Operator::NotIn];
  auto describer = [value] { return MakeString(NSStringFromClass([value class])); };
  return Wrap(_query.Filter(fieldPath, filterOperator, std::move(fieldValue), describer));
}

/**
 * Create a Bound from a query given the document.
 *
 * Note that the Bound will always include the key of the document and the position will be
 * unambiguous.
 *
 * Will throw if the document does not contain all fields of the order by of
 * the query or if any of the fields in the order by are an uncommitted server
 * timestamp.
 */
- (Bound)boundFromSnapshot:(FIRDocumentSnapshot *)snapshot isBefore:(BOOL)isBefore {
  if (![snapshot exists]) {
    ThrowInvalidArgument("Invalid query. You are trying to start or end a query using a document "
                         "that doesn't exist.");
  }
  const Document &document = *snapshot.internalDocument;
  const DatabaseId &databaseID = self.firestore.databaseID;
  const OrderByList &order_bys = self.query.order_bys();

  google_firestore_v1_ArrayValue components;
<<<<<<< HEAD
  components.values_count = static_cast<pb_size_t>(order_bys.size());
  components.values = nanopb::MakeArray<google_firestore_v1_Value>(components.values_count);
=======
  components.values_count = CheckedSize(order_bys.size());
  components.values = MakeArray<google_firestore_v1_Value>(components.values_count);
>>>>>>> cd1fd220

  // Because people expect to continue/end a query at the exact document provided, we need to
  // use the implicit sort order rather than the explicit sort order, because it's guaranteed to
  // contain the document key. That way the position becomes unambiguous and the query
  // continues/ends exactly at the provided document. Without the key (by using the explicit sort
  // orders), multiple documents could match the position, yielding duplicate results.
  for (size_t i = 0; i < order_bys.size(); ++i) {
    if (order_bys[i].field() == FieldPath::KeyFieldPath()) {
      components.values[i] = RefValue(databaseID, document->key());
    } else {
      absl::optional<google_firestore_v1_Value> value = document->field(order_bys[i].field());

      if (value) {
        if (IsServerTimestamp(*value)) {
          ThrowInvalidArgument(
              "Invalid query. You are trying to start or end a query using a document for which "
              "the field '%s' is an uncommitted server timestamp. (Since the value of this field "
              "is unknown, you cannot start/end a query with it.)",
              order_bys[i].field().CanonicalString());
        } else {
          components.values[i] = DeepClone(*value);
        }
      } else {
        ThrowInvalidArgument(
            "Invalid query. You are trying to start or end a query using a document for which the "
            "field '%s' (used as the order by) does not exist.",
            order_bys[i].field().CanonicalString());
      }
    }
  }
  return Bound(components, isBefore);
}

/** Converts a list of field values to an Bound. */
- (Bound)boundFromFieldValues:(NSArray<id> *)fieldValues isBefore:(BOOL)isBefore {
  // Use explicit sort order because it has to match the query the user made
  const OrderByList &explicitSortOrders = self.query.explicit_order_bys();
  if (fieldValues.count > explicitSortOrders.size()) {
    ThrowInvalidArgument("Invalid query. You are trying to start or end a query using more values "
                         "than were specified in the order by.");
  }

  google_firestore_v1_ArrayValue components;
<<<<<<< HEAD
  components.values_count = static_cast<pb_size_t>(fieldValues.count);
  components.values = nanopb::MakeArray<google_firestore_v1_Value>(components.values_count);
=======
  components.values_count = CheckedSize(fieldValues.count);
  components.values = MakeArray<google_firestore_v1_Value>(components.values_count);
>>>>>>> cd1fd220
  for (NSUInteger idx = 0, max = fieldValues.count; idx < max; ++idx) {
    id rawValue = fieldValues[idx];
    const OrderBy &sortOrder = explicitSortOrders[idx];

<<<<<<< HEAD
    google_firestore_v1_Value fieldValue = [self parsedQueryValue:rawValue];
    if (sortOrder.field().IsKeyFieldPath()) {
      if (GetTypeOrder(fieldValue) != TypeOrder::kString) {
        ThrowInvalidArgument("Invalid query. Expected a string for the document ID.");
      }
      std::string documentID = nanopb::MakeString(fieldValue.string_value);
=======
    Message<google_firestore_v1_Value> fieldValue{[self parsedQueryValue:rawValue]};
    if (sortOrder.field().IsKeyFieldPath()) {
      if (GetTypeOrder(*fieldValue) != TypeOrder::kString) {
        ThrowInvalidArgument("Invalid query. Expected a string for the document ID.");
      }
      std::string documentID = MakeString(fieldValue->string_value);
>>>>>>> cd1fd220
      if (!self.query.IsCollectionGroupQuery() && documentID.find('/') != std::string::npos) {
        ThrowInvalidArgument("Invalid query. When querying a collection and ordering by document "
                             "ID, you must pass a plain document ID, but '%s' contains a slash.",
                             documentID);
      }
      ResourcePath path = self.query.path().Append(ResourcePath::FromString(documentID));
      if (!DocumentKey::IsDocumentKey(path)) {
        ThrowInvalidArgument("Invalid query. When querying a collection group and ordering by "
                             "document ID, you must pass a value that results in a valid document "
                             "path, but '%s' is not because it contains an odd number of segments.",
                             path.CanonicalString());
      }
      DocumentKey key{path};
<<<<<<< HEAD
      FreeNanopbMessage(google_firestore_v1_Value_fields, &fieldValue);
      fieldValue = RefValue(self.firestore.databaseID, key);
    }

    components.values[idx] = fieldValue;
=======
      components.values[idx] = RefValue(self.firestore.databaseID, key);
    } else {
      fieldValue.release();
      components.values[idx] = *fieldValue;
    }

>>>>>>> cd1fd220
  }

  return Bound(components, isBefore);
}

@end

@implementation FIRQuery (Internal)

- (const core::Query &)query {
  return _query.query();
}

- (const api::Query &)apiQuery {
  return _query;
}

@end

NS_ASSUME_NONNULL_END<|MERGE_RESOLUTION|>--- conflicted
+++ resolved
@@ -51,10 +51,7 @@
 #include "Firestore/core/src/model/server_timestamp_util.h"
 #include "Firestore/core/src/model/value_util.h"
 #include "Firestore/core/src/nanopb/nanopb_util.h"
-<<<<<<< HEAD
-=======
 #include "Firestore/core/src/nanopb/message.h"
->>>>>>> cd1fd220
 #include "Firestore/core/src/util/error_apple.h"
 #include "Firestore/core/src/util/exception.h"
 #include "Firestore/core/src/util/hard_assert.h"
@@ -95,14 +92,10 @@
 using firebase::firestore::model::RefValue;
 using firebase::firestore::model::ResourcePath;
 using firebase::firestore::model::TypeOrder;
-<<<<<<< HEAD
-using firebase::firestore::nanopb::FreeNanopbMessage;
-=======
 using firebase::firestore::nanopb::CheckedSize;
 using firebase::firestore::nanopb::MakeArray;
 using firebase::firestore::nanopb::MakeString;
 using firebase::firestore::nanopb::Message;
->>>>>>> cd1fd220
 using firebase::firestore::util::MakeNSError;
 using firebase::firestore::util::MakeString;
 using firebase::firestore::util::StatusOr;
@@ -564,13 +557,8 @@
   const OrderByList &order_bys = self.query.order_bys();
 
   google_firestore_v1_ArrayValue components;
-<<<<<<< HEAD
-  components.values_count = static_cast<pb_size_t>(order_bys.size());
-  components.values = nanopb::MakeArray<google_firestore_v1_Value>(components.values_count);
-=======
   components.values_count = CheckedSize(order_bys.size());
   components.values = MakeArray<google_firestore_v1_Value>(components.values_count);
->>>>>>> cd1fd220
 
   // Because people expect to continue/end a query at the exact document provided, we need to
   // use the implicit sort order rather than the explicit sort order, because it's guaranteed to
@@ -614,32 +602,18 @@
   }
 
   google_firestore_v1_ArrayValue components;
-<<<<<<< HEAD
-  components.values_count = static_cast<pb_size_t>(fieldValues.count);
-  components.values = nanopb::MakeArray<google_firestore_v1_Value>(components.values_count);
-=======
   components.values_count = CheckedSize(fieldValues.count);
   components.values = MakeArray<google_firestore_v1_Value>(components.values_count);
->>>>>>> cd1fd220
   for (NSUInteger idx = 0, max = fieldValues.count; idx < max; ++idx) {
     id rawValue = fieldValues[idx];
     const OrderBy &sortOrder = explicitSortOrders[idx];
 
-<<<<<<< HEAD
-    google_firestore_v1_Value fieldValue = [self parsedQueryValue:rawValue];
-    if (sortOrder.field().IsKeyFieldPath()) {
-      if (GetTypeOrder(fieldValue) != TypeOrder::kString) {
-        ThrowInvalidArgument("Invalid query. Expected a string for the document ID.");
-      }
-      std::string documentID = nanopb::MakeString(fieldValue.string_value);
-=======
     Message<google_firestore_v1_Value> fieldValue{[self parsedQueryValue:rawValue]};
     if (sortOrder.field().IsKeyFieldPath()) {
       if (GetTypeOrder(*fieldValue) != TypeOrder::kString) {
         ThrowInvalidArgument("Invalid query. Expected a string for the document ID.");
       }
       std::string documentID = MakeString(fieldValue->string_value);
->>>>>>> cd1fd220
       if (!self.query.IsCollectionGroupQuery() && documentID.find('/') != std::string::npos) {
         ThrowInvalidArgument("Invalid query. When querying a collection and ordering by document "
                              "ID, you must pass a plain document ID, but '%s' contains a slash.",
@@ -653,20 +627,12 @@
                              path.CanonicalString());
       }
       DocumentKey key{path};
-<<<<<<< HEAD
-      FreeNanopbMessage(google_firestore_v1_Value_fields, &fieldValue);
-      fieldValue = RefValue(self.firestore.databaseID, key);
-    }
-
-    components.values[idx] = fieldValue;
-=======
       components.values[idx] = RefValue(self.firestore.databaseID, key);
     } else {
       fieldValue.release();
       components.values[idx] = *fieldValue;
     }
 
->>>>>>> cd1fd220
   }
 
   return Bound(components, isBefore);
